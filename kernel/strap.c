/*
 * Utility functions for trap handling in Supervisor mode.
 */

#include "riscv.h"
#include "process.h"
#include "strap.h"
#include "syscall.h"
#include "pmm.h"
#include "vmm.h"
#include "util/functions.h"
#include "memlayout.h"

#include "spike_interface/spike_utils.h"

//
// handling the syscalls. will call do_syscall() defined in kernel/syscall.c
//
static void handle_syscall(trapframe *tf) {
  // tf->epc points to the address that our computer will jump to after the trap handling.
  // for a syscall, we should return to the NEXT instruction after its handling.
  // in RV64G, each instruction occupies exactly 32 bits (i.e., 4 Bytes)
  tf->epc += 4;

  // TODO (lab1_1): remove the panic call below, and call do_syscall (defined in
  // kernel/syscall.c) to conduct real operations of the kernel side for a syscall.
  // IMPORTANT: return value should be returned to user app, or else, you will encounter
  // problems in later experiments!
  //panic( "call do_syscall to accomplish the syscall and lab1_1 here.\n" );
  long ret = do_syscall(tf->regs.a0, tf->regs.a1, 0, 0, 0, 0, 0, 0);
  tf->regs.a0 = ret;
}

//
// global variable that store the recorded "ticks". added @lab1_3
static uint64 g_ticks = 0;
//
// added @lab1_3
//
void handle_mtimer_trap() {
  sprint("Ticks %d\n", g_ticks);
  // TODO (lab1_3): increase g_ticks to record this "tick", and then clear the "SIP"
  // field in sip register.
  // hint: use write_csr to disable the SIP_SSIP bit in sip.
  //panic( "lab1_3: increase g_ticks by one, and clear SIP field in sip register.\n" );
  g_ticks++;
  write_csr(sip, 0L);
}

//
// the page fault handler. added @lab2_3. parameters:
// sepc: the pc when fault happens;
// stval: the virtual address that causes pagefault when being accessed.
//
void handle_user_page_fault(uint64 mcause, uint64 sepc, uint64 stval) {
  sprint("handle_page_fault: %lx\n", stval);
  switch (mcause) {
    case CAUSE_STORE_PAGE_FAULT:
      // TODO (lab2_3): implement the operations that solve the page fault to
      // dynamically increase application stack.
      // hint: first allocate a new physical page, and then, maps the new page to the
      // virtual address that causes the page fault.
      //panic( "You need to implement the operations that actually handle the page fault in lab2_3.\n" );
<<<<<<< HEAD
      user_vm_map((pagetable_t)current->pagetable, stval/(PGSIZE)*(PGSIZE), PGSIZE,(uint64)alloc_page(), prot_to_type(PROT_WRITE | PROT_READ, 1));
=======
      //user_vm_map((pagetable_t)current->pagetable, stval/(PGSIZE)*(PGSIZE), PGSIZE,(uint64)alloc_page(), prot_to_type(PROT_WRITE | PROT_READ, 1));
      if((stval < USER_STACK_TOP) && (stval > USER_STACK_TOP-20*(STACK_SIZE))){
        //normal 
        user_vm_map((pagetable_t)current->pagetable, stval/(PGSIZE)*(PGSIZE), PGSIZE,(uint64)alloc_page(), prot_to_type(PROT_WRITE | PROT_READ, 1));
      }
      else{
        //out of border 
      	panic("this address is not available!");
      }
>>>>>>> 460c0de8
      break;
    default:
      sprint("unknown page fault.\n");
      break;
  }
}

//
// kernel/smode_trap.S will pass control to smode_trap_handler, when a trap happens
// in S-mode.
//
void smode_trap_handler(void) {
  // make sure we are in User mode before entering the trap handling.
  // we will consider other previous case in lab1_3 (interrupt).
  if ((read_csr(sstatus) & SSTATUS_SPP) != 0) panic("usertrap: not from user mode");

  assert(current);
  // save user process counter.
  current->trapframe->epc = read_csr(sepc);

  // if the cause of trap is syscall from user application.
  // read_csr() and CAUSE_USER_ECALL are macros defined in kernel/riscv.h
  uint64 cause = read_csr(scause);

  // use switch-case instead of if-else, as there are many cases since lab2_3.
  switch (cause) {
    case CAUSE_USER_ECALL:
      handle_syscall(current->trapframe);
      break;
    case CAUSE_MTIMER_S_TRAP:
      handle_mtimer_trap();
      break;
    case CAUSE_STORE_PAGE_FAULT:
    case CAUSE_LOAD_PAGE_FAULT:
      // the address of missing page is stored in stval
      // call handle_user_page_fault to process page faults
      handle_user_page_fault(cause, read_csr(sepc), read_csr(stval));
      break;
    default:
      sprint("smode_trap_handler(): unexpected scause %p\n", read_csr(scause));
      sprint("            sepc=%p stval=%p\n", read_csr(sepc), read_csr(stval));
      panic( "unexpected exception happened.\n" );
      break;
  }

  // continue (come back to) the execution of current process.
  switch_to(current);
}<|MERGE_RESOLUTION|>--- conflicted
+++ resolved
@@ -61,9 +61,6 @@
       // hint: first allocate a new physical page, and then, maps the new page to the
       // virtual address that causes the page fault.
       //panic( "You need to implement the operations that actually handle the page fault in lab2_3.\n" );
-<<<<<<< HEAD
-      user_vm_map((pagetable_t)current->pagetable, stval/(PGSIZE)*(PGSIZE), PGSIZE,(uint64)alloc_page(), prot_to_type(PROT_WRITE | PROT_READ, 1));
-=======
       //user_vm_map((pagetable_t)current->pagetable, stval/(PGSIZE)*(PGSIZE), PGSIZE,(uint64)alloc_page(), prot_to_type(PROT_WRITE | PROT_READ, 1));
       if((stval < USER_STACK_TOP) && (stval > USER_STACK_TOP-20*(STACK_SIZE))){
         //normal 
@@ -73,7 +70,6 @@
         //out of border 
       	panic("this address is not available!");
       }
->>>>>>> 460c0de8
       break;
     default:
       sprint("unknown page fault.\n");
